--- conflicted
+++ resolved
@@ -157,11 +157,9 @@
     h = 0
     t = 0
     foo()
-<<<<<<< HEAD
     check "bzzzt":
       h == t
       t == 1
-=======
     check r == 6, "bzzzt"
 
   block:
@@ -179,5 +177,4 @@
       bar()
 
     foo()
-    check r == 1, "bzzzt"
->>>>>>> 85eb1c8d
+    check r == 1, "bzzzt"